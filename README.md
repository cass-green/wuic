--- conflicted
+++ resolved
@@ -1,15 +1,3 @@
 ## Welcome to WUIC (Web UI Compressor) 
 
-<<<<<<< HEAD
-You will find documentation [here](http://gdrouet.github.io/wuic/).
-
-## WIP
-
-Working on 0.3.1 ! Ready to release :
-- Merge SNAPSHOT branche with MASTER
-- Update documentation
-- Create tag
-- Release on maven central
-=======
-You will find documentation [here](http://gdrouet.github.io/wuic/).
->>>>>>> 4fcae840
+You will find documentation [here](http://gdrouet.github.io/wuic/).